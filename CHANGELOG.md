# Changelog
This project adheres to [Semantic Versioning](https://semver.org/spec/v2.0.0.html).

## Unreleased
### Fixed
<<<<<<< HEAD
- Fixed display style option triggering `ArgumentConflict` when using quiet option. [(#288)](https://github.com/Kampfkarren/selene/issues/288)
=======
- `bad_string_escape` now correctly handles escapes of the shape `\1a` (one or two numbers followed by a hex digit). (#292)[https://github.com/Kampfkarren/selene/issues/292]
>>>>>>> 38ff18e3

## [0.14.0] - 2021-07-07
### Added
- Added `task` library to Roblox standard library.

### Changed
- `mismatched_arg_count` now tries to find the best overlap between multiple definitions, rather than ignoring them entirely. This means that if you have `f(a)` and `f(b, c)` defined, then calling `f(1, 2, 3)` will now lint instead of silently passing, since no definition provided meets it.
- `mismatched_arg_count` now shows all function definitions, rather than the local variable assignment. [(#259)](https://github.com/Kampfkarren/selene/issues/259)

### Fixed
- Updated internal parser, fixing some bugs with Roblox parsing. [See the changelog here](https://github.com/Kampfkarren/full-moon/blob/main/CHANGELOG.md#0131---2021-07-07).

## [0.13.0] - 2021-07-01
### Added
- Added `debug.info` to the Roblox standard library. [(#260)](https://github.com/Kampfkarren/selene/issues/260)
- Tokenization errors now form rich diagnostics.

### Changed
- Updated internal parser.
- Optimized linting process to run better with multiple threads.

### Fixed
- Fixed internal selene panics exiting with a zero code. Panics will now exit with status code 1, allowing it to be picked up by CI.
- Fixed variables named `self` not showing as unused if `allow_unused_self` was enabled. The implicit `self` variable being unused will still respect this configuration. [(#215)](https://github.com/Kampfkarren/selene/issues/215)

## [0.12.1] - 2021-05-26
### Fixed
- Fixed compile warning about unused variables.

## [0.12.0] - 2021-05-26
### Added
- `arg` is now defined in the Lua 5.1 standard library.
- Root level `...` will no longer be declared an undefined variable.
- Using `...` past the first depth will now error with `undefined_variable`, as it is guaranteed improper code.
- You can now combine a function with fields inside standard libraries. This is useful for something like `expect()` and `expect.extend()`.
- Added `mismatched_arg_count` lint which will lint against too many arguments passed to calls for locally defined functions.
- Added `duplicate_keys` lint for checking keys defined more than once inside a table.

### Fixed
- Fixed a bug where some indexes of Roblox structures would fail (such as `workspace.CurrentCamera.ViewportSize.X`)
- Fixed a bug where chaining `roblox` with another standard library would not read the other standard library if `roblox` was being generated.
- Fixed a bug where `0.5 * x` would always resolve to a number.

### Changed
- Updated internal parser. This has shown in practice to catch lints that the previous version did not.

## [0.11.0] - 2021-01-04
### Added
- Added support for DateTime in the Roblox standard library.
- Added support for `table.clear` in the Roblox standard library.

## [0.10.1] - 2020-12-22
### Fixed
- Fixed regressions related to numeric for loops.

## [0.10.0] - 2020-12-21
### Added
- Added inline lint filtering, read [the documentation](https://kampfkarren.github.io/selene/usage/filtering.html) for more information.
- More errors now set the exit code.
- Added support for error({any}) to the Roblox standard library.
- Added initial support for Lua 5.3 in the "lua53" standard library:
    - New function `string.pack`
    - New function `string.unpack`
    - New function `string.packsize`
    - New optional arg for `math.log`

### Changed
- `UDim.new` and `Region3int16.new` no longer require parameters.
- `UDim2.fromOffset` and `UDim2.fromScale` now require you to use `UDim.new` if no parameters are specified.
- Updated full-moon, read [the full-moon changelog](https://github.com/Kampfkarren/full-moon/blob/master/CHANGELOG.md#080---2020-12-21) to learn more.

## [0.9.2] - 2020-11-06
### Changed
- Updated full-moon, read [the full-moon changelog](https://github.com/Kampfkarren/full-moon/blob/master/CHANGELOG.md#070---2020-11-06) to learn more.

## [0.9.1] - 2020-11-04
### Fixed
- Fixed `--display-style=json` giving an output incompatible with previous tooling.

## [0.9.0] - 2020-11-04
### Added
- Arguments that aren't required can now be filled with nil.
- Added support for `math.round` to the Roblox standard library.
- Added support for `CFrame.lookAt` to the Roblox standard library.

### Changed
- setmetatable no longer requires a second argument.
- `allow_unused_self` is now toggled on for `unused_variable` by default.
- Updated local Roblox reflection for more up to date instances.

### Fixed
- Using a function call as the last argument in a function will silence lint for not passing enough parameters. This means, for example, `math.max(unpack(numbers))` will no longer error.
- Using an ellipsis on the right side of unbalanced assignments no longer lints.

## [0.8.0] - 2020-08-24
### Added
- Added support for `os.clock`.
- Added `RaycastParams.new`.
- Added support for `string.pack`, `string.packsize`, and `string.unpack` to the Roblox standard library.
- Added lint `compare_nan` to guard against comparing directly to nan (e.g. `x ~= 0/0`).
- Add lint `bad_string_escape` to guard invalid or malformed string escape sequences.

### Fixed
- Fixed `coroutine.yield` only accepting coroutines as a first argument.

## [0.7.0] - 2020-06-08
### Added
- Added support for `continue`, compound assignments (`+`), intersectional types, and numbers with underscores under the `roblox` feature flag.

### Fixed
- Fixed several parse errors with numbers.

### Changed
- Removed types from `debug.traceback` arguments in the Lua 5.1 standard library
- Made 4th argument to `CFrame.fromMatrix` optional (#113)
- Made standard library aware that functions and `...` can return multiple values

## [0.6.0] - 2020-04-21
### Added
- Added timestamp to generated Roblox standard library
- Added `debug.getlocal`, `math.cosh`, and `string.reverse`
- Added `package` library
- Added `Axes`, `Faces`, `PathWaypoint`,  to the Roblox standard library
- Added `DebuggerManager`, `elapsedTime` to the Roblox standard library

### Fixed
- Corrected arguments for `assert`, `xpcall`, `coroutine.yield`, `debug.getinfo`, `debug.setfenv`, `string.char`, and `string.gsub` in Lua 5.1 standard library
- Corrected arguments for `bit32.band`, `Color3.toHSV`, `Rect.new`, and `UDim2.new` in the Roblox standard library
- `require` now accepts numbers in the Roblox standard library
- Removed `string.dump` from the Roblox standard library
- Fixed a bug where the `almost_swapped` lint would panic if the last line was an assignment [(#93)](https://github.com/Kampfkarren/selene/issues/93)

### Changed
- Changed the argument display type of `io.input` and `io.output` into `file`
- Updated to version 0.5.0 of full-moon, which should result in speedier parsing

## [0.5.3] - 2020-01-27
### Added
- Added tuple argument to `xpcall`
- Added `CFrame.fromEulerAnglesYXZ` to Roblox standard library
- Added `ColorSequenceKeypoint` to the Roblox standard library

### Fixed
- Fixed comments with tabs reporting as a parse error.

## [0.5.2] - 2020-01-19
### Fixed
- Fixed debug output for the standard library.

## [0.5.1] - 2020-01-19
### Added
- Added the `utf8` library to the Roblox standard library
- Added support for Typed Lua when using the Roblox feature flag.

### Changed
- Updated full-moon, which should result in faster parsing.

## [0.5.0] - 2019-12-20
### Added
- Added `type_check_inside_call` lint for checking `type(foo == "type")` instead of `type(foo) == "type"`.
- Added `NumberRange` to the Roblox standard library.
- Added `string.split` to the Roblox standard library.
- Added `table.find` to the Roblox standard library.
- Added `table.create` to the Roblox standard library.
- Added `table.move` to the Roblox standard library.
- Added `table.pack` to the Roblox standard library.
- Added `table.unpack` to the Roblox standard library.
- Added `coroutine.yieldable` to the Roblox standard library.
- Added second argument to `math.log` to the Roblox standard library.
- Added `NumberSequenceKeypoint` to the Roblox standard library.

### Fixed
- Fixed ternary expressions resolving as booleans.

## [0.4.3] - 2019-11-20
### Added
- Added `display-style` flag to use either rich (default), quiet (equivalent to -q), or JSON.

### Fixed
- Fixed a concatenated result always triggering an error when the standard library function expected a constant string (such as `collectgarbage` or `Instance.new`).
- Fixed parenthese conditions mixed with non-parenthese conditions (such as `(condition) and condition`) tripping the `parenthese_conditions` lint.

## [0.4.2] - 2019-11-13
### Fixed
- Fixed Roblox standard library not including structs, and thus failing when using `game`, `script`, etc.

## [0.4.1] - 2019-11-13
### Fixed
- Fixed Roblox standard library not including Lua 5.1 globals the first time you ran selene.

## [0.4.0] - 2019-11-13
### Added
- A Roblox standard library can now be generated by simply having `std = "roblox"` in your configuration and running selene. If it does not exist, it will create one. This can also be initiated manually with `selene generate-roblox-std`.
- Added [`roblox_incorrect_color3_new_bounds`](https://kampfkarren.github.io/selene/lints/roblox_incorrect_color3_new_bounds.html).
- Added support for binary literals when using the `roblox` feature flag.

### Changed
- Changed incorrect_roact_usage to roblox_incorrect_roact_usage. [(#41)](https://github.com/Kampfkarren/selene/issues/41)
- Changed parsing errors to produce prettier results.

## [0.3.0] - 2019-11-08
### Added
- Added `--color` option to specify whether colors could be used on the output.
- Added [`incorrect_roact_usage`](https://kampfkarren.github.io/selene/lints/incorrect_roact_usage.html) lint to verify correct usage of Roact.createElement.
- Added [`unscoped_variables`](https://kampfkarren.github.io/selene/lints/unscoped_variables.html) lint to disallow usage of unscoped (global) variables.

### Changed
- Colors will no longer be on by default when being piped. [(#32)](https://github.com/Kampfkarren/selene/issues/32)

### Fixed
- Fixed false positive with `unused_variable` linting function declarations as only mutations. [(#30)](https://github.com/Kampfkarren/selene/issues/30)
- Fixed terminal colors not resetting properly. [(#33)](https://github.com/Kampfkarren/selene/issues/33)

## [0.2.0] - 2019-11-06
### Added
- Added standard library chaining. This means you can combine two standard libraries by setting `std` in selene.toml to `std1+std2`. You can chain as many as you want.

## [0.1.0] - 2019-11-06
- Initial release
<|MERGE_RESOLUTION|>--- conflicted
+++ resolved
@@ -1,229 +1,226 @@
-# Changelog
-This project adheres to [Semantic Versioning](https://semver.org/spec/v2.0.0.html).
-
-## Unreleased
-### Fixed
-<<<<<<< HEAD
-- Fixed display style option triggering `ArgumentConflict` when using quiet option. [(#288)](https://github.com/Kampfkarren/selene/issues/288)
-=======
-- `bad_string_escape` now correctly handles escapes of the shape `\1a` (one or two numbers followed by a hex digit). (#292)[https://github.com/Kampfkarren/selene/issues/292]
->>>>>>> 38ff18e3
-
-## [0.14.0] - 2021-07-07
-### Added
-- Added `task` library to Roblox standard library.
-
-### Changed
-- `mismatched_arg_count` now tries to find the best overlap between multiple definitions, rather than ignoring them entirely. This means that if you have `f(a)` and `f(b, c)` defined, then calling `f(1, 2, 3)` will now lint instead of silently passing, since no definition provided meets it.
-- `mismatched_arg_count` now shows all function definitions, rather than the local variable assignment. [(#259)](https://github.com/Kampfkarren/selene/issues/259)
-
-### Fixed
-- Updated internal parser, fixing some bugs with Roblox parsing. [See the changelog here](https://github.com/Kampfkarren/full-moon/blob/main/CHANGELOG.md#0131---2021-07-07).
-
-## [0.13.0] - 2021-07-01
-### Added
-- Added `debug.info` to the Roblox standard library. [(#260)](https://github.com/Kampfkarren/selene/issues/260)
-- Tokenization errors now form rich diagnostics.
-
-### Changed
-- Updated internal parser.
-- Optimized linting process to run better with multiple threads.
-
-### Fixed
-- Fixed internal selene panics exiting with a zero code. Panics will now exit with status code 1, allowing it to be picked up by CI.
-- Fixed variables named `self` not showing as unused if `allow_unused_self` was enabled. The implicit `self` variable being unused will still respect this configuration. [(#215)](https://github.com/Kampfkarren/selene/issues/215)
-
-## [0.12.1] - 2021-05-26
-### Fixed
-- Fixed compile warning about unused variables.
-
-## [0.12.0] - 2021-05-26
-### Added
-- `arg` is now defined in the Lua 5.1 standard library.
-- Root level `...` will no longer be declared an undefined variable.
-- Using `...` past the first depth will now error with `undefined_variable`, as it is guaranteed improper code.
-- You can now combine a function with fields inside standard libraries. This is useful for something like `expect()` and `expect.extend()`.
-- Added `mismatched_arg_count` lint which will lint against too many arguments passed to calls for locally defined functions.
-- Added `duplicate_keys` lint for checking keys defined more than once inside a table.
-
-### Fixed
-- Fixed a bug where some indexes of Roblox structures would fail (such as `workspace.CurrentCamera.ViewportSize.X`)
-- Fixed a bug where chaining `roblox` with another standard library would not read the other standard library if `roblox` was being generated.
-- Fixed a bug where `0.5 * x` would always resolve to a number.
-
-### Changed
-- Updated internal parser. This has shown in practice to catch lints that the previous version did not.
-
-## [0.11.0] - 2021-01-04
-### Added
-- Added support for DateTime in the Roblox standard library.
-- Added support for `table.clear` in the Roblox standard library.
-
-## [0.10.1] - 2020-12-22
-### Fixed
-- Fixed regressions related to numeric for loops.
-
-## [0.10.0] - 2020-12-21
-### Added
-- Added inline lint filtering, read [the documentation](https://kampfkarren.github.io/selene/usage/filtering.html) for more information.
-- More errors now set the exit code.
-- Added support for error({any}) to the Roblox standard library.
-- Added initial support for Lua 5.3 in the "lua53" standard library:
-    - New function `string.pack`
-    - New function `string.unpack`
-    - New function `string.packsize`
-    - New optional arg for `math.log`
-
-### Changed
-- `UDim.new` and `Region3int16.new` no longer require parameters.
-- `UDim2.fromOffset` and `UDim2.fromScale` now require you to use `UDim.new` if no parameters are specified.
-- Updated full-moon, read [the full-moon changelog](https://github.com/Kampfkarren/full-moon/blob/master/CHANGELOG.md#080---2020-12-21) to learn more.
-
-## [0.9.2] - 2020-11-06
-### Changed
-- Updated full-moon, read [the full-moon changelog](https://github.com/Kampfkarren/full-moon/blob/master/CHANGELOG.md#070---2020-11-06) to learn more.
-
-## [0.9.1] - 2020-11-04
-### Fixed
-- Fixed `--display-style=json` giving an output incompatible with previous tooling.
-
-## [0.9.0] - 2020-11-04
-### Added
-- Arguments that aren't required can now be filled with nil.
-- Added support for `math.round` to the Roblox standard library.
-- Added support for `CFrame.lookAt` to the Roblox standard library.
-
-### Changed
-- setmetatable no longer requires a second argument.
-- `allow_unused_self` is now toggled on for `unused_variable` by default.
-- Updated local Roblox reflection for more up to date instances.
-
-### Fixed
-- Using a function call as the last argument in a function will silence lint for not passing enough parameters. This means, for example, `math.max(unpack(numbers))` will no longer error.
-- Using an ellipsis on the right side of unbalanced assignments no longer lints.
-
-## [0.8.0] - 2020-08-24
-### Added
-- Added support for `os.clock`.
-- Added `RaycastParams.new`.
-- Added support for `string.pack`, `string.packsize`, and `string.unpack` to the Roblox standard library.
-- Added lint `compare_nan` to guard against comparing directly to nan (e.g. `x ~= 0/0`).
-- Add lint `bad_string_escape` to guard invalid or malformed string escape sequences.
-
-### Fixed
-- Fixed `coroutine.yield` only accepting coroutines as a first argument.
-
-## [0.7.0] - 2020-06-08
-### Added
-- Added support for `continue`, compound assignments (`+`), intersectional types, and numbers with underscores under the `roblox` feature flag.
-
-### Fixed
-- Fixed several parse errors with numbers.
-
-### Changed
-- Removed types from `debug.traceback` arguments in the Lua 5.1 standard library
-- Made 4th argument to `CFrame.fromMatrix` optional (#113)
-- Made standard library aware that functions and `...` can return multiple values
-
-## [0.6.0] - 2020-04-21
-### Added
-- Added timestamp to generated Roblox standard library
-- Added `debug.getlocal`, `math.cosh`, and `string.reverse`
-- Added `package` library
-- Added `Axes`, `Faces`, `PathWaypoint`,  to the Roblox standard library
-- Added `DebuggerManager`, `elapsedTime` to the Roblox standard library
-
-### Fixed
-- Corrected arguments for `assert`, `xpcall`, `coroutine.yield`, `debug.getinfo`, `debug.setfenv`, `string.char`, and `string.gsub` in Lua 5.1 standard library
-- Corrected arguments for `bit32.band`, `Color3.toHSV`, `Rect.new`, and `UDim2.new` in the Roblox standard library
-- `require` now accepts numbers in the Roblox standard library
-- Removed `string.dump` from the Roblox standard library
-- Fixed a bug where the `almost_swapped` lint would panic if the last line was an assignment [(#93)](https://github.com/Kampfkarren/selene/issues/93)
-
-### Changed
-- Changed the argument display type of `io.input` and `io.output` into `file`
-- Updated to version 0.5.0 of full-moon, which should result in speedier parsing
-
-## [0.5.3] - 2020-01-27
-### Added
-- Added tuple argument to `xpcall`
-- Added `CFrame.fromEulerAnglesYXZ` to Roblox standard library
-- Added `ColorSequenceKeypoint` to the Roblox standard library
-
-### Fixed
-- Fixed comments with tabs reporting as a parse error.
-
-## [0.5.2] - 2020-01-19
-### Fixed
-- Fixed debug output for the standard library.
-
-## [0.5.1] - 2020-01-19
-### Added
-- Added the `utf8` library to the Roblox standard library
-- Added support for Typed Lua when using the Roblox feature flag.
-
-### Changed
-- Updated full-moon, which should result in faster parsing.
-
-## [0.5.0] - 2019-12-20
-### Added
-- Added `type_check_inside_call` lint for checking `type(foo == "type")` instead of `type(foo) == "type"`.
-- Added `NumberRange` to the Roblox standard library.
-- Added `string.split` to the Roblox standard library.
-- Added `table.find` to the Roblox standard library.
-- Added `table.create` to the Roblox standard library.
-- Added `table.move` to the Roblox standard library.
-- Added `table.pack` to the Roblox standard library.
-- Added `table.unpack` to the Roblox standard library.
-- Added `coroutine.yieldable` to the Roblox standard library.
-- Added second argument to `math.log` to the Roblox standard library.
-- Added `NumberSequenceKeypoint` to the Roblox standard library.
-
-### Fixed
-- Fixed ternary expressions resolving as booleans.
-
-## [0.4.3] - 2019-11-20
-### Added
-- Added `display-style` flag to use either rich (default), quiet (equivalent to -q), or JSON.
-
-### Fixed
-- Fixed a concatenated result always triggering an error when the standard library function expected a constant string (such as `collectgarbage` or `Instance.new`).
-- Fixed parenthese conditions mixed with non-parenthese conditions (such as `(condition) and condition`) tripping the `parenthese_conditions` lint.
-
-## [0.4.2] - 2019-11-13
-### Fixed
-- Fixed Roblox standard library not including structs, and thus failing when using `game`, `script`, etc.
-
-## [0.4.1] - 2019-11-13
-### Fixed
-- Fixed Roblox standard library not including Lua 5.1 globals the first time you ran selene.
-
-## [0.4.0] - 2019-11-13
-### Added
-- A Roblox standard library can now be generated by simply having `std = "roblox"` in your configuration and running selene. If it does not exist, it will create one. This can also be initiated manually with `selene generate-roblox-std`.
-- Added [`roblox_incorrect_color3_new_bounds`](https://kampfkarren.github.io/selene/lints/roblox_incorrect_color3_new_bounds.html).
-- Added support for binary literals when using the `roblox` feature flag.
-
-### Changed
-- Changed incorrect_roact_usage to roblox_incorrect_roact_usage. [(#41)](https://github.com/Kampfkarren/selene/issues/41)
-- Changed parsing errors to produce prettier results.
-
-## [0.3.0] - 2019-11-08
-### Added
-- Added `--color` option to specify whether colors could be used on the output.
-- Added [`incorrect_roact_usage`](https://kampfkarren.github.io/selene/lints/incorrect_roact_usage.html) lint to verify correct usage of Roact.createElement.
-- Added [`unscoped_variables`](https://kampfkarren.github.io/selene/lints/unscoped_variables.html) lint to disallow usage of unscoped (global) variables.
-
-### Changed
-- Colors will no longer be on by default when being piped. [(#32)](https://github.com/Kampfkarren/selene/issues/32)
-
-### Fixed
-- Fixed false positive with `unused_variable` linting function declarations as only mutations. [(#30)](https://github.com/Kampfkarren/selene/issues/30)
-- Fixed terminal colors not resetting properly. [(#33)](https://github.com/Kampfkarren/selene/issues/33)
-
-## [0.2.0] - 2019-11-06
-### Added
-- Added standard library chaining. This means you can combine two standard libraries by setting `std` in selene.toml to `std1+std2`. You can chain as many as you want.
-
-## [0.1.0] - 2019-11-06
-- Initial release
+# Changelog
+This project adheres to [Semantic Versioning](https://semver.org/spec/v2.0.0.html).
+
+## Unreleased
+### Fixed
+- Fixed display style option triggering `ArgumentConflict` when using quiet option. [(#288)](https://github.com/Kampfkarren/selene/issues/288)
+- `bad_string_escape` now correctly handles escapes of the shape `\1a` (one or two numbers followed by a hex digit). (#292)[https://github.com/Kampfkarren/selene/issues/292]
+
+## [0.14.0] - 2021-07-07
+### Added
+- Added `task` library to Roblox standard library.
+
+### Changed
+- `mismatched_arg_count` now tries to find the best overlap between multiple definitions, rather than ignoring them entirely. This means that if you have `f(a)` and `f(b, c)` defined, then calling `f(1, 2, 3)` will now lint instead of silently passing, since no definition provided meets it.
+- `mismatched_arg_count` now shows all function definitions, rather than the local variable assignment. [(#259)](https://github.com/Kampfkarren/selene/issues/259)
+
+### Fixed
+- Updated internal parser, fixing some bugs with Roblox parsing. [See the changelog here](https://github.com/Kampfkarren/full-moon/blob/main/CHANGELOG.md#0131---2021-07-07).
+
+## [0.13.0] - 2021-07-01
+### Added
+- Added `debug.info` to the Roblox standard library. [(#260)](https://github.com/Kampfkarren/selene/issues/260)
+- Tokenization errors now form rich diagnostics.
+
+### Changed
+- Updated internal parser.
+- Optimized linting process to run better with multiple threads.
+
+### Fixed
+- Fixed internal selene panics exiting with a zero code. Panics will now exit with status code 1, allowing it to be picked up by CI.
+- Fixed variables named `self` not showing as unused if `allow_unused_self` was enabled. The implicit `self` variable being unused will still respect this configuration. [(#215)](https://github.com/Kampfkarren/selene/issues/215)
+
+## [0.12.1] - 2021-05-26
+### Fixed
+- Fixed compile warning about unused variables.
+
+## [0.12.0] - 2021-05-26
+### Added
+- `arg` is now defined in the Lua 5.1 standard library.
+- Root level `...` will no longer be declared an undefined variable.
+- Using `...` past the first depth will now error with `undefined_variable`, as it is guaranteed improper code.
+- You can now combine a function with fields inside standard libraries. This is useful for something like `expect()` and `expect.extend()`.
+- Added `mismatched_arg_count` lint which will lint against too many arguments passed to calls for locally defined functions.
+- Added `duplicate_keys` lint for checking keys defined more than once inside a table.
+
+### Fixed
+- Fixed a bug where some indexes of Roblox structures would fail (such as `workspace.CurrentCamera.ViewportSize.X`)
+- Fixed a bug where chaining `roblox` with another standard library would not read the other standard library if `roblox` was being generated.
+- Fixed a bug where `0.5 * x` would always resolve to a number.
+
+### Changed
+- Updated internal parser. This has shown in practice to catch lints that the previous version did not.
+
+## [0.11.0] - 2021-01-04
+### Added
+- Added support for DateTime in the Roblox standard library.
+- Added support for `table.clear` in the Roblox standard library.
+
+## [0.10.1] - 2020-12-22
+### Fixed
+- Fixed regressions related to numeric for loops.
+
+## [0.10.0] - 2020-12-21
+### Added
+- Added inline lint filtering, read [the documentation](https://kampfkarren.github.io/selene/usage/filtering.html) for more information.
+- More errors now set the exit code.
+- Added support for error({any}) to the Roblox standard library.
+- Added initial support for Lua 5.3 in the "lua53" standard library:
+    - New function `string.pack`
+    - New function `string.unpack`
+    - New function `string.packsize`
+    - New optional arg for `math.log`
+
+### Changed
+- `UDim.new` and `Region3int16.new` no longer require parameters.
+- `UDim2.fromOffset` and `UDim2.fromScale` now require you to use `UDim.new` if no parameters are specified.
+- Updated full-moon, read [the full-moon changelog](https://github.com/Kampfkarren/full-moon/blob/master/CHANGELOG.md#080---2020-12-21) to learn more.
+
+## [0.9.2] - 2020-11-06
+### Changed
+- Updated full-moon, read [the full-moon changelog](https://github.com/Kampfkarren/full-moon/blob/master/CHANGELOG.md#070---2020-11-06) to learn more.
+
+## [0.9.1] - 2020-11-04
+### Fixed
+- Fixed `--display-style=json` giving an output incompatible with previous tooling.
+
+## [0.9.0] - 2020-11-04
+### Added
+- Arguments that aren't required can now be filled with nil.
+- Added support for `math.round` to the Roblox standard library.
+- Added support for `CFrame.lookAt` to the Roblox standard library.
+
+### Changed
+- setmetatable no longer requires a second argument.
+- `allow_unused_self` is now toggled on for `unused_variable` by default.
+- Updated local Roblox reflection for more up to date instances.
+
+### Fixed
+- Using a function call as the last argument in a function will silence lint for not passing enough parameters. This means, for example, `math.max(unpack(numbers))` will no longer error.
+- Using an ellipsis on the right side of unbalanced assignments no longer lints.
+
+## [0.8.0] - 2020-08-24
+### Added
+- Added support for `os.clock`.
+- Added `RaycastParams.new`.
+- Added support for `string.pack`, `string.packsize`, and `string.unpack` to the Roblox standard library.
+- Added lint `compare_nan` to guard against comparing directly to nan (e.g. `x ~= 0/0`).
+- Add lint `bad_string_escape` to guard invalid or malformed string escape sequences.
+
+### Fixed
+- Fixed `coroutine.yield` only accepting coroutines as a first argument.
+
+## [0.7.0] - 2020-06-08
+### Added
+- Added support for `continue`, compound assignments (`+`), intersectional types, and numbers with underscores under the `roblox` feature flag.
+
+### Fixed
+- Fixed several parse errors with numbers.
+
+### Changed
+- Removed types from `debug.traceback` arguments in the Lua 5.1 standard library
+- Made 4th argument to `CFrame.fromMatrix` optional (#113)
+- Made standard library aware that functions and `...` can return multiple values
+
+## [0.6.0] - 2020-04-21
+### Added
+- Added timestamp to generated Roblox standard library
+- Added `debug.getlocal`, `math.cosh`, and `string.reverse`
+- Added `package` library
+- Added `Axes`, `Faces`, `PathWaypoint`,  to the Roblox standard library
+- Added `DebuggerManager`, `elapsedTime` to the Roblox standard library
+
+### Fixed
+- Corrected arguments for `assert`, `xpcall`, `coroutine.yield`, `debug.getinfo`, `debug.setfenv`, `string.char`, and `string.gsub` in Lua 5.1 standard library
+- Corrected arguments for `bit32.band`, `Color3.toHSV`, `Rect.new`, and `UDim2.new` in the Roblox standard library
+- `require` now accepts numbers in the Roblox standard library
+- Removed `string.dump` from the Roblox standard library
+- Fixed a bug where the `almost_swapped` lint would panic if the last line was an assignment [(#93)](https://github.com/Kampfkarren/selene/issues/93)
+
+### Changed
+- Changed the argument display type of `io.input` and `io.output` into `file`
+- Updated to version 0.5.0 of full-moon, which should result in speedier parsing
+
+## [0.5.3] - 2020-01-27
+### Added
+- Added tuple argument to `xpcall`
+- Added `CFrame.fromEulerAnglesYXZ` to Roblox standard library
+- Added `ColorSequenceKeypoint` to the Roblox standard library
+
+### Fixed
+- Fixed comments with tabs reporting as a parse error.
+
+## [0.5.2] - 2020-01-19
+### Fixed
+- Fixed debug output for the standard library.
+
+## [0.5.1] - 2020-01-19
+### Added
+- Added the `utf8` library to the Roblox standard library
+- Added support for Typed Lua when using the Roblox feature flag.
+
+### Changed
+- Updated full-moon, which should result in faster parsing.
+
+## [0.5.0] - 2019-12-20
+### Added
+- Added `type_check_inside_call` lint for checking `type(foo == "type")` instead of `type(foo) == "type"`.
+- Added `NumberRange` to the Roblox standard library.
+- Added `string.split` to the Roblox standard library.
+- Added `table.find` to the Roblox standard library.
+- Added `table.create` to the Roblox standard library.
+- Added `table.move` to the Roblox standard library.
+- Added `table.pack` to the Roblox standard library.
+- Added `table.unpack` to the Roblox standard library.
+- Added `coroutine.yieldable` to the Roblox standard library.
+- Added second argument to `math.log` to the Roblox standard library.
+- Added `NumberSequenceKeypoint` to the Roblox standard library.
+
+### Fixed
+- Fixed ternary expressions resolving as booleans.
+
+## [0.4.3] - 2019-11-20
+### Added
+- Added `display-style` flag to use either rich (default), quiet (equivalent to -q), or JSON.
+
+### Fixed
+- Fixed a concatenated result always triggering an error when the standard library function expected a constant string (such as `collectgarbage` or `Instance.new`).
+- Fixed parenthese conditions mixed with non-parenthese conditions (such as `(condition) and condition`) tripping the `parenthese_conditions` lint.
+
+## [0.4.2] - 2019-11-13
+### Fixed
+- Fixed Roblox standard library not including structs, and thus failing when using `game`, `script`, etc.
+
+## [0.4.1] - 2019-11-13
+### Fixed
+- Fixed Roblox standard library not including Lua 5.1 globals the first time you ran selene.
+
+## [0.4.0] - 2019-11-13
+### Added
+- A Roblox standard library can now be generated by simply having `std = "roblox"` in your configuration and running selene. If it does not exist, it will create one. This can also be initiated manually with `selene generate-roblox-std`.
+- Added [`roblox_incorrect_color3_new_bounds`](https://kampfkarren.github.io/selene/lints/roblox_incorrect_color3_new_bounds.html).
+- Added support for binary literals when using the `roblox` feature flag.
+
+### Changed
+- Changed incorrect_roact_usage to roblox_incorrect_roact_usage. [(#41)](https://github.com/Kampfkarren/selene/issues/41)
+- Changed parsing errors to produce prettier results.
+
+## [0.3.0] - 2019-11-08
+### Added
+- Added `--color` option to specify whether colors could be used on the output.
+- Added [`incorrect_roact_usage`](https://kampfkarren.github.io/selene/lints/incorrect_roact_usage.html) lint to verify correct usage of Roact.createElement.
+- Added [`unscoped_variables`](https://kampfkarren.github.io/selene/lints/unscoped_variables.html) lint to disallow usage of unscoped (global) variables.
+
+### Changed
+- Colors will no longer be on by default when being piped. [(#32)](https://github.com/Kampfkarren/selene/issues/32)
+
+### Fixed
+- Fixed false positive with `unused_variable` linting function declarations as only mutations. [(#30)](https://github.com/Kampfkarren/selene/issues/30)
+- Fixed terminal colors not resetting properly. [(#33)](https://github.com/Kampfkarren/selene/issues/33)
+
+## [0.2.0] - 2019-11-06
+### Added
+- Added standard library chaining. This means you can combine two standard libraries by setting `std` in selene.toml to `std1+std2`. You can chain as many as you want.
+
+## [0.1.0] - 2019-11-06
+- Initial release