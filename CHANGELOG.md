# Changelog
This project adheres to [Semantic Versioning](https://semver.org/spec/v2.0.0.html).

## [Unreleased](https://github.com/Kampfkarren/selene/compare/0.27.1...HEAD)
### Added
- Added `Path2DControlPoint.new` to the Roblox standard library

## [0.27.1](https://github.com/Kampfkarren/selene/releases/tag/0.27.1) - 2024-04-28
### Fixed
- Fixed `Instance.new`'s second parameter being incorrectly marked as required.

## [0.27.0](https://github.com/Kampfkarren/selene/releases/tag/0.27.0) - 2024-04-28
### Added
- Added `CFrame.lookAlong` to the Roblox standard library
<<<<<<< HEAD
- Added `.selene.toml` as possible config file, with priority over `selene.toml`.
=======
- Added `deprecated` config field to standard library function parameters
>>>>>>> 6e02c2ff

### Changed
- Updated the warning message for the `mixed_table` lint to include why mixed tables should be avoided
- Properly deprecated `Instance.new`'s second argument in the Roblox standard library

## [0.26.1](https://github.com/Kampfkarren/selene/releases/tag/0.26.1) - 2023-11-11
### Fixed
- Fixed `UDim2.new()` firing the [`roblox_suspicious_udim2_new` lint](https://kampfkarren.github.io/selene/lints/roblox_suspicious_udim2_new.html).

## [0.26.0](https://github.com/Kampfkarren/selene/releases/tag/0.26.0) - 2023-11-11
### Added
- Added `table.move` and `math.tointeger` to Lua 5.3 standard library
- Added `bit32.*` functions to Lua 5.2 standard library
- Added `table.pack`, `rawlen` and `package.config` to Lua 5.2 standard library
- Added new [`empty_loop` lint](https://kampfkarren.github.io/selene/lints/empty_loop.html), which will check for empty loop blocks.
- Added new [`roblox_suspicious_udim2_new` lint](https://kampfkarren.github.io/selene/lints/roblox_suspicious_udim2_new.html), which will warn when you pass in too few number of arguments to `UDim2.new`.
- `roblox_incorrect_roact_usage` now lints for illegal `Name` property
- Added `ignore_pattern` config to `global_usage`, which will ignore any global variables with names that match the pattern
- `roblox_incorrect_roact_usage` now checks for incorrect Roact17's `createElement` usage on variables named `React`. For Roact17 only, `key`, `children`, and `ref` are valid properties to Roblox instances.
- Excludes are now respected for single files.
- Added `no-exclude` cli flag to disable excludes.
- When given in standard library format, additional information now shows up in `incorrect_standard_library_use` missing required parameter errors.
- Added new [`mixed_table` lint](https://kampfkarren.github.io/selene/lints/mixed_table.html), which will warn against mixed tables.
- Added `bit32.byteswap` to Luau standard library
- Added `buffer` library to Luau standard library
- Added `SharedTable` to Roblox standard library

### Changed
- Updated internal parser, which includes floor division (`//`), more correct parsing of string interpolation with double braces, and better parsing of `\z` escapes.

### Fixed
- `string.pack` and `string.unpack` now have proper function signatures in the Lua 5.3 standard library.
- Moved `math.log` second argument addition from Lua 5.3 std lib to 5.2 std lib
- `undefined_variable` now correctly errors when defining multiple methods in undefined tables
- Corrected `os.exit` definition in Lua 5.2 standard library
- Fixed `manual_table_clone` incorrectly warning when loop and table are defined at different depths

## [0.25.0](https://github.com/Kampfkarren/selene/releases/tag/0.25.0) - 2023-03-12
### Added
- Added `CFrame.fromEulerAngles` to the Roblox standard library.
- Added `validate-config` command, which will report any errors in your configuration.
- Added `capabilities` command, which will report the feature set of the selene installation. This is useful for consumers like the VS Code extension.

### Changed
- Unknown keys in configuration files are accepted less often now.
- Updated internal parser, supporting Chinese characters better.

### Fixed
- "Legacy" Roblox enums (such as Enum.RaycastFilterType.Whitelist/Blacklist) are now automatically created and marked as deprecated in generated standard libraries.
- Fixed a bug where `manual_table_clone` would incorrectly lint code in loops. ([#479](https://github.com/Kampfkarren/selene/issues/479))

## [0.24.0](https://github.com/Kampfkarren/selene/releases/tag/0.24.0) - 2023-01-10
### Added
- Added new [`manual_table_clone` lint](https://kampfkarren.github.io/selene/lints/manual_table_clone.html), which will catch manual re-implementations of `table.clone` in Luau.
- Added `filename` field to diagnostic message labels in JSON output, indicating for which file the message was generated (#453)

### Changed
- Improved the error message for using a standard library that can be detected as outdated.
- Updated internal parser, giving support for string interpolation for Luau and fixing some parsing bugs.

### Fixed
- Fixed "library" being typo'd as "libary" in the error when finding a usage.

## [0.23.1](https://github.com/Kampfkarren/selene/releases/tag/0.23.1) - 2022-12-06
### Fixed
- Fixed event warnings not being possible to filter out with `roblox_incorrect_roact_usage`.

## [0.23.0](https://github.com/Kampfkarren/selene/releases/tag/0.23.0) - 2022-12-06
### Added
- Added `--display-style=json2`, which gives the same outputs as `--display-style=json`, but with an extra `type` field so that it can support more than diagnostics. Extensions should move over to `--display-style=json2` as more becomes available for it, but take care to check for `type`. Currently the only possible value is "Diagnostic".
- Added `rawlen` to the Luau standard library.
- Added `Font.fromEnum`, `Font.fromName`, and `Font.fromId` to the Roblox standard library.
- Added the missing `table.foreachi` function to Lua 5.1 standard library as deprecated.

### Fixed
- `warn` in the Roblox standard library now properly works with all data types instead of only strings.

## [0.22.0](https://github.com/Kampfkarren/selene/releases/tag/0.22.0) - 2022-10-15
### Added
- Added `--allow-warnings` option to have selene pass when only warnings occur.
- Added the ability to allow specific patterns in the `deprecated` lint.
- Added exclude option to selene.toml for excluding files from lints
- Adds support for `.yaml` extensions to be used for standard libraries alongside `.yml`.
- Normalized "lint" terminology over "rule" throughout codebase. "rules" in `selene.toml` should now be "lints", but "rules" will still be supported for backwards compatibility.

### Changed
- Updated internal parser, giving substantial parsing speed increases.

## [0.21.1](https://github.com/Kampfkarren/selene/releases/tag/0.21.0) - 2022-09-19
### Fixed
- Fixed not being able to use projects without selene.toml.

## [0.21.0](https://github.com/Kampfkarren/selene/releases/tag/0.21.0) - 2022-09-17
### Added
- `undefined_variable` now properly catches `global` as undefined in `function global.name()`.
- Added the "luau" builtin library.
- `unused_variable` and `incorrect_standard_library_use` will now suggest configuring a standard library if one is detected.
- Added `constant_table_comparison` check to catch `x == {}`, which will always fail.
- Added `high_cyclomatic_complexity` check to catch overly complex functions that are hard to test, and harder to reason about. This lint is disabled by default.
- Added `Font.new` to the Roblox standard library.
- `roblox_incorrect_roact_usage` now lints for invalid events.

### Changed
- Match `.luau` filename extension by default.
- Allow `--pattern` to be passed multiple times.
- `roblox_incorrect_roact_usage` now uses the generated standard library to know what classes and properties exist, meaning a selene update is no longer necessary to update.
- Roblox standard libraries are now guaranteed to regenerate when the previously generated standard library is on a different version.

### Fixed
- Fixed `unused_variable` incorrectly tagging `function global.name()` when `global` is defined in the standard library.
- Fixed `unscoped_variables` incorrectly tagging `function global.name()` as creating an unscoped variable for `global`.
- Fixed `roblox_incorrect_roact_usage` always showing the class name as "Instance". ([#297](https://github.com/Kampfkarren/selene/issues/297))
- `roblox_incorrect_roact_usage` will now find instances of createElement that do not specify properties.
- Fixed issues where `roblox_incorrect_color3_new_bounds` would sometimes fail to run.

## [0.20.0](https://github.com/Kampfkarren/selene/releases/tag/0.20.0) - 2022-07-21
### Added
- Added [`utf8` globals](https://q-syshelp.qsc.com/Content/Control_Scripting/Lua_5.3_Reference_Manual/Standard_Libraries/4_-_Basic_UTF-8_Support.htm) to the builtin `lua53` standard library.
- Added Roblox datatype constructors `CatalogSearchParams.new`, `FloatCurveKey.new`, and `RotationCurveKey.new`.

### Changed
- Errors for generating Roblox API dumps are now more detailed.

### Fixed
- Fixed newer versions of the Roblox API dump failing to create standard libraries for.
- Fixed reporting an error when generating standard libraries panicking.

## [0.19.1](https://github.com/Kampfkarren/selene/releases/tag/0.19.1) - 2022-06-22
### Fixed
- Fixed releases coming with Tracy.

## [0.19.0](https://github.com/Kampfkarren/selene/releases/tag/0.19.0) - 2022-06-22
### Added
- `table.insert(x)` no longer counts as a read to `x`, which allows selene to alert you that you are only assigning to it.
  - This is done through a new standard library field for arguments called `observes`. This takes 3 values: "read-write" (the default), signifying a potential read and write, "read", signifying only a read, and "write", signifying only a write. Only "write" has meaning at this time.
- Added new `must_use` lint, which will warn you when you are not using the return value of a function that performs no other behavior.
  - This is done through a new standard library field for functions called `must_use`. Set it to `true` to gain this functionality.

### Fixed
- Fixed a bunch of performance failures, lowering some benchmarks from 3 seconds to 200ms.

## [0.18.2](https://github.com/Kampfkarren/selene/releases/tag/0.18.2) - 2022-06-10
### Fixed
- Fixed `Enum.NAME.Value` failing in newly generated standard libraries.

## [0.18.1](https://github.com/Kampfkarren/selene/releases/tag/0.18.1) - 2022-06-07
### Changed
- [Updated internal parser](https://github.com/Kampfkarren/full-moon/blob/main/CHANGELOG.md#0151---2022-02-17), bringing bug fixes to type information with generic packs.

## [0.18.0](https://github.com/Kampfkarren/selene/releases/tag/0.18.0) - 2022-06-07
### Added
- Added [new YAML based standard library format](https://kampfkarren.github.io/selene/usage/std.html). The old TOML format is now deprecated and will not have any new functionality added to it, but will be preserved for the forseeable future.
  - You can upgrade old TOML standard libraries by running `selene upgrade-std library.toml`, which will create a new .yml file of the same name in the new format.
  - This only affects **standard library files**. `selene.toml` has not changed.
- Added new [`deprecated` lint](https://kampfkarren.github.io/selene/lints/deprecated.html), which can be configured [by standard libraries](https://kampfkarren.github.io/selene/usage/std.html#deprecated).
- Added `debug.resetmemorycategory` to the Roblox standard library.
- Added `debug.setmemorycategory` to the Roblox standard library.
- Added `--no-summary` option to suppress summary information.

### Changed
- Roblox standard library files are now no longer generated in the project directory, and will be updated automatically every 6 hours. You can update it manually with `selene update-roblox-std`.
  - As per the deprecation of TOML standard libraries, you should delete your `roblox.toml` if you have one.
  - It is possible to pin a standard library in the same way `roblox.toml` was if you are in an environment where you do not want automatic updates, such as one where you want to limit selene's internet usage. Learn more [on the Roblox Guide documentation page](https://kampfkarren.github.io/selene/roblox.html).

### Removed
- With the introduction of the new `deprecated` lint, the `--deprecated` field has been removed from `generate-roblox-std`, and is now implied.

## [0.17.0](https://github.com/Kampfkarren/selene/releases/tag/0.17.0) - 2022-04-10
### Added
- Added `start_line`, `start_column`, `end_line`, and `end_column` to JSON diagnostic output.
- Added `Color3.fromHex` to the Roblox standard library.
- Added `table.clone` to the Roblox standard library.
- Added `coroutine.close` to the Roblox standard library.
- Added `task.cancel` to the Roblox standard library.

## [0.16.0](https://github.com/Kampfkarren/selene/releases/tag/0.16.0) - 2022-01-30
### Added
- Added support for parsing generic type packs, variadic type packs, and explicit type packs in generic arguments for a type under the `roblox` feature flag (`type X<S...> = Y<(string, number), ...string, S...>`)
- Added support for string and boolean singleton types under the `roblox` feature flag (`type Element = { ["$$typeof"]: number, errorCaught: true, which: "Query" | "Mutation" | "Subscription" }`
- Added support for default types in a generic type declaration under the `roblox` feature flag (`type Foo<X = string> = X`)
- Added `table.freeze`, `table.isfrozen`, `bit32.countlz`, `bit32.countrz` to the Roblox standard library.
- Added `Vector2.zero`, `Vector2.one`, `Vector2.xAxis`, `Vector2.yAxis` to the Roblox standard library.
- Added `Vector3.zero`, `Vector3.one`, `Vector3.xAxis`, `Vector3.yAxis`, `Vector3.zAxis` to the Roblox standard library.
- Added `CFrame.identity` to the Roblox standard library.
- Added `gcinfo` to the Roblox standard library.

### Fixed
- Fixed a bug where empty else blocks were not properly closing their scope, meaning that they could confuse the shadowing lint. [(#116)](https://github.com/Kampfkarren/selene/issues/116)

## [0.15.0](https://github.com/Kampfkarren/selene/releases/tag/0.15.0) - 2021-11-05
### Added
- Added `OverlapParams` to the Roblox standard library.
- Added `Enum:GetEnums()` to the Roblox standard library. [(#312)](https://github.com/Kampfkarren/selene/issues/312)
- `roblox_incorrect_color3_new_bounds` now checks for if the given number is negative. [(#83)](https://github.com/Kampfkarren/selene/issues/83)

### Fixed
- Fixed standard library error when missing files. [(#272)](https://github.com/Kampfkarren/selene/issues/272)
- Fixed display style option triggering `ArgumentConflict` when using quiet option. [(#288)](https://github.com/Kampfkarren/selene/issues/288)
- `bad_string_escape` now correctly handles escapes of the shape `\1a` (one or two numbers followed by a hex digit). [(#292)](https://github.com/Kampfkarren/selene/issues/292)
- Fixed Roblox types not counting towards usage. [(#270)](https://github.com/Kampfkarren/selene/issues/270)
- Fixed incorrect number of paremeters for `bit32.replace`

### Changed
- `duplicate_keys` now has a error severity. [(#262)](https://github.com/Kampfkarren/selene/issues/262)
- Arguments of `collectgarbage` now considered to be optional. [(#287)](https://github.com/Kampfkarren/selene/issues/287)
- Updated internal parser, adding new Luau syntax.

## [0.14.0](https://github.com/Kampfkarren/selene/releases/tag/0.14.0) - 2021-07-07
### Added
- Added `task` library to Roblox standard library.

### Changed
- `mismatched_arg_count` now tries to find the best overlap between multiple definitions, rather than ignoring them entirely. This means that if you have `f(a)` and `f(b, c)` defined, then calling `f(1, 2, 3)` will now lint instead of silently passing, since no definition provided meets it.
- `mismatched_arg_count` now shows all function definitions, rather than the local variable assignment. [(#259)](https://github.com/Kampfkarren/selene/issues/259)

### Fixed
- Updated internal parser, fixing some bugs with Roblox parsing. [See the changelog here](https://github.com/Kampfkarren/full-moon/blob/main/CHANGELOG.md#0131---2021-07-07).

## [0.13.0](https://github.com/Kampfkarren/selene/releases/tag/0.13.0) - 2021-07-01
### Added
- Added `debug.info` to the Roblox standard library. [(#260)](https://github.com/Kampfkarren/selene/issues/260)
- Tokenization errors now form rich diagnostics.

### Changed
- Updated internal parser.
- Optimized linting process to run better with multiple threads.

### Fixed
- Fixed internal selene panics exiting with a zero code. Panics will now exit with status code 1, allowing it to be picked up by CI.
- Fixed variables named `self` not showing as unused if `allow_unused_self` was enabled. The implicit `self` variable being unused will still respect this configuration. [(#215)](https://github.com/Kampfkarren/selene/issues/215)

## [0.12.1](https://github.com/Kampfkarren/selene/releases/tag/0.12.1) - 2021-05-26
### Fixed
- Fixed compile warning about unused variables.

## [0.12.0](https://github.com/Kampfkarren/selene/releases/tag/0.12.1) - 2021-05-26
### Added
- `arg` is now defined in the Lua 5.1 standard library.
- Root level `...` will no longer be declared an undefined variable.
- Using `...` past the first depth will now error with `undefined_variable`, as it is guaranteed improper code.
- You can now combine a function with fields inside standard libraries. This is useful for something like `expect()` and `expect.extend()`.
- Added `mismatched_arg_count` lint which will lint against too many arguments passed to calls for locally defined functions.
- Added `duplicate_keys` lint for checking keys defined more than once inside a table.

### Fixed
- Fixed a bug where some indexes of Roblox structures would fail (such as `workspace.CurrentCamera.ViewportSize.X`)
- Fixed a bug where chaining `roblox` with another standard library would not read the other standard library if `roblox` was being generated.
- Fixed a bug where `0.5 * x` would always resolve to a number.

### Changed
- Updated internal parser. This has shown in practice to catch lints that the previous version did not.

## [0.11.0](https://github.com/Kampfkarren/selene/releases/tag/0.11.0) - 2021-01-04
### Added
- Added support for DateTime in the Roblox standard library.
- Added support for `table.clear` in the Roblox standard library.

## [0.10.1](https://github.com/Kampfkarren/selene/releases/tag/0.10.1) - 2020-12-22
### Fixed
- Fixed regressions related to numeric for loops.

## [0.10.0](https://github.com/Kampfkarren/selene/releases/tag/0.10.0) - 2020-12-21
### Added
- Added inline lint filtering, read [the documentation](https://kampfkarren.github.io/selene/usage/filtering.html) for more information.
- More errors now set the exit code.
- Added support for error({any}) to the Roblox standard library.
- Added initial support for Lua 5.3 in the "lua53" standard library:
    - New function `string.pack`
    - New function `string.unpack`
    - New function `string.packsize`
    - New optional arg for `math.log`

### Changed
- `UDim.new` and `Region3int16.new` no longer require parameters.
- `UDim2.fromOffset` and `UDim2.fromScale` now require you to use `UDim.new` if no parameters are specified.
- Updated full-moon, read [the full-moon changelog](https://github.com/Kampfkarren/full-moon/blob/master/CHANGELOG.md#080---2020-12-21) to learn more.

## [0.9.2](https://github.com/Kampfkarren/selene/releases/tag/0.9.2) - 2020-11-06
### Changed
- Updated full-moon, read [the full-moon changelog](https://github.com/Kampfkarren/full-moon/blob/master/CHANGELOG.md#070---2020-11-06) to learn more.

## [0.9.1](https://github.com/Kampfkarren/selene/releases/tag/0.9.1) - 2020-11-04
### Fixed
- Fixed `--display-style=json` giving an output incompatible with previous tooling.

## [0.9.0](https://github.com/Kampfkarren/selene/releases/tag/0.9.0) ([Notes](https://github.com/Kampfkarren/selene/releases/tag/0.9.1)) - 2020-11-04
### Added
- Arguments that aren't required can now be filled with nil.
- Added support for `math.round` to the Roblox standard library.
- Added support for `CFrame.lookAt` to the Roblox standard library.

### Changed
- setmetatable no longer requires a second argument.
- `allow_unused_self` is now toggled on for `unused_variable` by default.
- Updated local Roblox reflection for more up to date instances.

### Fixed
- Using a function call as the last argument in a function will silence lint for not passing enough parameters. This means, for example, `math.max(unpack(numbers))` will no longer error.
- Using an ellipsis on the right side of unbalanced assignments no longer lints.

## [0.8.0](https://github.com/Kampfkarren/selene/releases/tag/0.8.0) - 2020-08-24
### Added
- Added support for `os.clock`.
- Added `RaycastParams.new`.
- Added support for `string.pack`, `string.packsize`, and `string.unpack` to the Roblox standard library.
- Added lint `compare_nan` to guard against comparing directly to nan (e.g. `x ~= 0/0`).
- Add lint `bad_string_escape` to guard invalid or malformed string escape sequences.

### Fixed
- Fixed `coroutine.yield` only accepting coroutines as a first argument.

## [0.7.0](https://github.com/Kampfkarren/selene/releases/tag/0.7.0) - 2020-06-08
### Added
- Added support for `continue`, compound assignments (`+`), intersectional types, and numbers with underscores under the `roblox` feature flag.

### Fixed
- Fixed several parse errors with numbers.

### Changed
- Removed types from `debug.traceback` arguments in the Lua 5.1 standard library
- Made 4th argument to `CFrame.fromMatrix` optional (#113)
- Made standard library aware that functions and `...` can return multiple values

## [0.6.0](https://github.com/Kampfkarren/selene/releases/tag/0.6.0) - 2020-04-21
### Added
- Added timestamp to generated Roblox standard library
- Added `debug.getlocal`, `math.cosh`, and `string.reverse`
- Added `package` library
- Added `Axes`, `Faces`, `PathWaypoint`,  to the Roblox standard library
- Added `DebuggerManager`, `elapsedTime` to the Roblox standard library

### Fixed
- Corrected arguments for `assert`, `xpcall`, `coroutine.yield`, `debug.getinfo`, `debug.setfenv`, `string.char`, and `string.gsub` in Lua 5.1 standard library
- Corrected arguments for `bit32.band`, `Color3.toHSV`, `Rect.new`, and `UDim2.new` in the Roblox standard library
- `require` now accepts numbers in the Roblox standard library
- Removed `string.dump` from the Roblox standard library
- Fixed a bug where the `almost_swapped` lint would panic if the last line was an assignment [(#93)](https://github.com/Kampfkarren/selene/issues/93)

### Changed
- Changed the argument display type of `io.input` and `io.output` into `file`
- Updated to version 0.5.0 of full-moon, which should result in speedier parsing

## [0.5.3](https://github.com/Kampfkarren/selene/releases/tag/0.5.3) - 2020-01-27
### Added
- Added tuple argument to `xpcall`
- Added `CFrame.fromEulerAnglesYXZ` to Roblox standard library
- Added `ColorSequenceKeypoint` to the Roblox standard library

### Fixed
- Fixed comments with tabs reporting as a parse error.

## [0.5.2](https://github.com/Kampfkarren/selene/releases/tag/0.5.2) - 2020-01-19
### Fixed
- Fixed debug output for the standard library.

## [0.5.1](https://github.com/Kampfkarren/selene/releases/tag/0.5.2) - 2020-01-19
### Added
- Added the `utf8` library to the Roblox standard library
- Added support for Typed Lua when using the Roblox feature flag.

### Changed
- Updated full-moon, which should result in faster parsing.

## [0.5.0](https://github.com/Kampfkarren/selene/releases/tag/0.5.0) - 2019-12-20
### Added
- Added `type_check_inside_call` lint for checking `type(foo == "type")` instead of `type(foo) == "type"`.
- Added `NumberRange` to the Roblox standard library.
- Added `string.split` to the Roblox standard library.
- Added `table.find` to the Roblox standard library.
- Added `table.create` to the Roblox standard library.
- Added `table.move` to the Roblox standard library.
- Added `table.pack` to the Roblox standard library.
- Added `table.unpack` to the Roblox standard library.
- Added `coroutine.yieldable` to the Roblox standard library.
- Added second argument to `math.log` to the Roblox standard library.
- Added `NumberSequenceKeypoint` to the Roblox standard library.

### Fixed
- Fixed ternary expressions resolving as booleans.

## [0.4.3](https://github.com/Kampfkarren/selene/releases/tag/0.4.3) - 2019-11-20
### Added
- Added `display-style` flag to use either rich (default), quiet (equivalent to -q), or JSON.

### Fixed
- Fixed a concatenated result always triggering an error when the standard library function expected a constant string (such as `collectgarbage` or `Instance.new`).
- Fixed parenthese conditions mixed with non-parenthese conditions (such as `(condition) and condition`) tripping the `parenthese_conditions` lint.

## [0.4.2](https://github.com/Kampfkarren/selene/releases/tag/0.4.2) - 2019-11-13
### Fixed
- Fixed Roblox standard library not including structs, and thus failing when using `game`, `script`, etc.

## [0.4.1](https://github.com/Kampfkarren/selene/releases/tag/0.4.1) - 2019-11-13
### Fixed
- Fixed Roblox standard library not including Lua 5.1 globals the first time you ran selene.

## [0.4.0](https://github.com/Kampfkarren/selene/releases/tag/0.4.0) - 2019-11-13
### Added
- A Roblox standard library can now be generated by simply having `std = "roblox"` in your configuration and running selene. If it does not exist, it will create one. This can also be initiated manually with `selene generate-roblox-std`.
- Added [`roblox_incorrect_color3_new_bounds`](https://kampfkarren.github.io/selene/lints/roblox_incorrect_color3_new_bounds.html).
- Added support for binary literals when using the `roblox` feature flag.

### Changed
- Changed incorrect_roact_usage to roblox_incorrect_roact_usage. [(#41)](https://github.com/Kampfkarren/selene/issues/41)
- Changed parsing errors to produce prettier results.

## [0.3.0](https://github.com/Kampfkarren/selene/releases/tag/0.3.0) - 2019-11-08
### Added
- Added `--color` option to specify whether colors could be used on the output.
- Added [`incorrect_roact_usage`](https://kampfkarren.github.io/selene/lints/incorrect_roact_usage.html) lint to verify correct usage of Roact.createElement.
- Added [`unscoped_variables`](https://kampfkarren.github.io/selene/lints/unscoped_variables.html) lint to disallow usage of unscoped (global) variables.

### Changed
- Colors will no longer be on by default when being piped. [(#32)](https://github.com/Kampfkarren/selene/issues/32)

### Fixed
- Fixed false positive with `unused_variable` linting function declarations as only mutations. [(#30)](https://github.com/Kampfkarren/selene/issues/30)
- Fixed terminal colors not resetting properly. [(#33)](https://github.com/Kampfkarren/selene/issues/33)

## [0.2.0](https://github.com/Kampfkarren/selene/releases/tag/0.2.0) - 2019-11-06
### Added
- Added standard library chaining. This means you can combine two standard libraries by setting `std` in selene.toml to `std1+std2`. You can chain as many as you want.

## [0.1.0](https://github.com/Kampfkarren/selene/releases/tag/0.1.0) - 2019-11-06
- Initial release<|MERGE_RESOLUTION|>--- conflicted
+++ resolved
@@ -4,6 +4,7 @@
 ## [Unreleased](https://github.com/Kampfkarren/selene/compare/0.27.1...HEAD)
 ### Added
 - Added `Path2DControlPoint.new` to the Roblox standard library
+- Added `.selene.toml` as possible config file with priority over `selene.toml`.
 
 ## [0.27.1](https://github.com/Kampfkarren/selene/releases/tag/0.27.1) - 2024-04-28
 ### Fixed
@@ -12,11 +13,7 @@
 ## [0.27.0](https://github.com/Kampfkarren/selene/releases/tag/0.27.0) - 2024-04-28
 ### Added
 - Added `CFrame.lookAlong` to the Roblox standard library
-<<<<<<< HEAD
-- Added `.selene.toml` as possible config file, with priority over `selene.toml`.
-=======
 - Added `deprecated` config field to standard library function parameters
->>>>>>> 6e02c2ff
 
 ### Changed
 - Updated the warning message for the `mixed_table` lint to include why mixed tables should be avoided
