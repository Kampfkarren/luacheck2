error[divide_by_zero]: dividing by zero is not readable
  ┌─ divide_by_zero.lua:2:11
  │
2 │ local _ = 5 / 0
  │           ^^^^^ try: `math.huge()`

error[divide_by_zero]: dividing by zero is not readable
  ┌─ divide_by_zero.lua:4:11
  │
4 │ local _ = x / 0
<<<<<<< HEAD
  │           ^^^^^ try: `math.huge()`
=======
  │           ^^^^^

error[divide_by_zero]: dividing by zero is not allowed, use math.huge instead
  ┌─ divide_by_zero.lua:6:11
  │
6 │ local _ = -1 / 0
  │           ^^^^^^
>>>>>>> 98176b52
<|MERGE_RESOLUTION|>--- conflicted
+++ resolved
@@ -8,14 +8,10 @@
   ┌─ divide_by_zero.lua:4:11
   │
 4 │ local _ = x / 0
-<<<<<<< HEAD
   │           ^^^^^ try: `math.huge()`
-=======
-  │           ^^^^^
 
 error[divide_by_zero]: dividing by zero is not allowed, use math.huge instead
   ┌─ divide_by_zero.lua:6:11
   │
 6 │ local _ = -1 / 0
   │           ^^^^^^
->>>>>>> 98176b52
