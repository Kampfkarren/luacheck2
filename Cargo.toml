--- conflicted
+++ resolved
@@ -1,23 +1,18 @@
-[workspace]
-
-members = ["selene", "selene-lib"]
-
-[workspace.package]
-version = "0.24.0"
-authors = ["Kampfkarren <kampfkarren@gmail.com>"]
-edition = "2021"
-homepage = "https://kampfkarren.github.io/selene/"
-license = "MPL-2.0"
-repository = "https://github.com/Kampfkarren/selene"
-
-[workspace.dependencies]
-full_moon = "0.17.0"
-<<<<<<< HEAD
-toml = "0.7.2"
-
-=======
-
-# Do not update this without confirming profiling uses the same version of tracy-client as selene
-profiling = "1.0.7"
-
->>>>>>> 085532a9
+[workspace]
+
+members = ["selene", "selene-lib"]
+
+[workspace.package]
+version = "0.24.0"
+authors = ["Kampfkarren <kampfkarren@gmail.com>"]
+edition = "2021"
+homepage = "https://kampfkarren.github.io/selene/"
+license = "MPL-2.0"
+repository = "https://github.com/Kampfkarren/selene"
+
+[workspace.dependencies]
+full_moon = "0.17.0"
+toml = "0.7.2"
+
+# Do not update this without confirming profiling uses the same version of tracy-client as selene
+profiling = "1.0.7"