[package]
name = "selene"
version.workspace = true
license.workspace = true
authors.workspace = true
description = "A blazing-fast modern Lua linter written in Rust"
categories = ["command-line-utilities"]
keywords = ["lua", "linter", "lua51"]
repository.workspace = true
documentation = "https://kampfkarren.github.io/selene/"
edition.workspace = true

[dependencies]
atty = "0.2"
cfg-if = "1.0"
chrono = "0.4"
codespan = { version = "0.11", features = ["serialization"] }
codespan-reporting = { version = "0.11", features = ["serialization"] }
color-eyre = "0.6.2"
dirs = "4.0.0"
full_moon.workspace = true
glob = "0.3"
globset = "0.4.10"
lazy_static = "1.4"
num_cpus = "1.15"
profiling.workspace = true
selene-lib = { path = "../selene-lib", version = "=0.24.0", default-features = false }
serde = { version = "1.0", features = ["derive"] }
serde_json = "1.0"
serde_yaml = "0.9.16"
structopt = "0.3"
<<<<<<< HEAD
termcolor = "1.0"
threadpool = "1.7"
toml.workspace = true
tracy-client = { version = "0.13.2", optional = true }
ureq = { version = "2.4.0", features = ["json"], optional = true }
=======
termcolor = "1.2"
# Do not update this without confirming profiling uses the same version
tracy-client = { version = "0.14.1", optional = true }
threadpool = "1.8"
toml = "0.5"
ureq = { version = "2.6.2", features = ["json"], optional = true }
>>>>>>> 085532a9

[features]
default = ["roblox"]
tracy-profiling = ["profiling/profile-with-tracy", "tracy-client"]
roblox = ["selene-lib/roblox", "full_moon/roblox", "ureq"]<|MERGE_RESOLUTION|>--- conflicted
+++ resolved
@@ -29,20 +29,12 @@
 serde_json = "1.0"
 serde_yaml = "0.9.16"
 structopt = "0.3"
-<<<<<<< HEAD
-termcolor = "1.0"
-threadpool = "1.7"
-toml.workspace = true
-tracy-client = { version = "0.13.2", optional = true }
-ureq = { version = "2.4.0", features = ["json"], optional = true }
-=======
 termcolor = "1.2"
 # Do not update this without confirming profiling uses the same version
 tracy-client = { version = "0.14.1", optional = true }
 threadpool = "1.8"
-toml = "0.5"
+toml.workspace = true
 ureq = { version = "2.6.2", features = ["json"], optional = true }
->>>>>>> 085532a9
 
 [features]
 default = ["roblox"]
